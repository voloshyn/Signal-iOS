--- conflicted
+++ resolved
@@ -187,15 +187,14 @@
     return Environment.shared.launchJobs;
 }
 
-<<<<<<< HEAD
 - (nullable MessageFetcherJob *)messageFetcherJob
 {
     return SSKEnvironment.shared.messageFetcherJob;
-=======
+}
+
 - (DeviceService *)deviceService
 {
     return DeviceService.shared;
->>>>>>> 37ead70d
 }
 
 #pragma mark -
